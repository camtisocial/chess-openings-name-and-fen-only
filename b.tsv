--- conflicted
+++ resolved
@@ -124,11 +124,8 @@
 B01	Scandinavian Defense: Schiller-Pytel Variation	1. e4 d5 2. exd5 Qxd5 3. Nc3 Qd6 4. d4 c6
 B01	Scandinavian Defense: Schiller-Pytel Variation, Modern Variation	1. e4 d5 2. exd5 Qxd5 3. Nc3 Qd6 4. d4 Nf6 5. Bc4 c6 6. Nge2 Bf5 7. Bf4 Qb4
 B01	Scandinavian Defense: Valencian Variation	1. e4 d5 2. exd5 Qxd5 3. Nc3 Qd8
-<<<<<<< HEAD
+B01	Scandinavian Defense: Valencian Variation, Ilundain Variation	1. e4 d5 2. exd5 Qxd5 3. Nc3 Qd8 4. d4 Nf6 5. Nf3 c6
 B01	Scandinavian Defense: Valencian Variation, Main Line	1. e4 d5 2. exd5 Qxd5 3. Nc3 Qd8 4. d4 Nf6 5. Nf3 Bg4
-=======
-B01	Scandinavian Defense: Valencian Variation, Ilundain Variation	1. e4 d5 2. exd5 Qxd5 3. Nc3 Qd8 4. d4 Nf6 5. Nf3 c6
->>>>>>> a3b3fd7b
 B01	Scandinavian Defense: Zilbermints Gambit	1. e4 d5 2. b4
 B01	Van Geet Opening: Grünfeld Defense	1. e4 d5 2. Nc3 dxe4 3. Nxe4 e5
 B02	Alekhine Defense	1. e4 Nf6
